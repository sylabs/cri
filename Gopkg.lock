--- conflicted
+++ resolved
@@ -246,11 +246,7 @@
     "pkg/util/user-agent",
   ]
   pruneopts = "UT"
-<<<<<<< HEAD
-  revision = "95dfca10b3e7de93bfb294031e140755ffd3de13"
-=======
   revision = "71a3f914389ae28413d131f62cc1124eadb7ac66"
->>>>>>> 8732b870
   source = "github.com/cclerget/singularity"
 
 [[projects]]
@@ -314,11 +310,7 @@
 
 [[projects]]
   branch = "master"
-<<<<<<< HEAD
-  digest = "1:b69ed3091785699803ec77e55e9d9f9397c3ca0d821e14a7d6e2f9db105592a1"
-=======
   digest = "1:6ca51c5d8a610b3da56856df7a8f8f3e075eba8d5f7a4acbadd79b2d2a368054"
->>>>>>> 8732b870
   name = "golang.org/x/net"
   packages = [
     "context",
@@ -335,22 +327,14 @@
 
 [[projects]]
   branch = "master"
-<<<<<<< HEAD
-  digest = "1:a089387bbfcfa884e5aafeebb85929993195bb8959766b1d20102841d47e0b0e"
-=======
   digest = "1:f343f077a5b0bc3a3788b3a04e24dd417e3e25b2acb529c413e212d2c42416ef"
->>>>>>> 8732b870
   name = "golang.org/x/sys"
   packages = [
     "unix",
     "windows",
   ]
   pruneopts = "UT"
-<<<<<<< HEAD
-  revision = "93218def8b18e66adbdab3eca8ec334700329f1f"
-=======
   revision = "62eef0e2fa9b2c385f7b2778e763486da6880d37"
->>>>>>> 8732b870
 
 [[projects]]
   digest = "1:a2ab62866c75542dd18d2b069fec854577a20211d7c0ea6ae746072a1dccdd18"
@@ -433,7 +417,6 @@
   pruneopts = "UT"
   revision = "007b75a044e968336a69a6c0c617251ab62ac14c"
   version = "v1.0.26"
-<<<<<<< HEAD
 
 [[projects]]
   digest = "1:2d1fbdc6777e5408cabeb02bf336305e724b925ff4546ded0fa8715a7267922a"
@@ -453,21 +436,7 @@
 
 [[projects]]
   branch = "master"
-  digest = "1:cccacf95f7aaf1878275a6a9be7e31221ec1b14262c98c80ace3dfb9baf01641"
-  name = "k8s.io/api"
-  packages = ["core/v1"]
-  pruneopts = "UT"
-  revision = "46ad728b8d13de6dffe4396623b098473f626e9e"
-
-[[projects]]
-  branch = "release-1.11"
-  digest = "1:511cca7a9519c5c234f8f91c9c05096a43b53d09d7d6ab18707d2b9c0f73ece6"
-=======
-
-[[projects]]
-  branch = "master"
   digest = "1:5b2f97b0491f384d2d30febb1a3f3bac6eb66a3fc2ee613fef7f42b6b240e31b"
->>>>>>> 8732b870
   name = "k8s.io/apimachinery"
   packages = [
     "pkg/api/errors",
@@ -511,45 +480,7 @@
     "third_party/forked/golang/reflect",
   ]
   pruneopts = "UT"
-<<<<<<< HEAD
-  revision = "8ee1a638bafa4ae9691077e690cb45dd54f45111"
-
-[[projects]]
-  branch = "master"
-  digest = "1:afa08e879cf78569ef7c56e9091099a62ace591a96b647e32dc3d351306fdddb"
-  name = "k8s.io/apiserver"
-  packages = [
-    "pkg/server/httplog",
-    "pkg/util/wsstream",
-  ]
-  pruneopts = "UT"
-  revision = "509339a012d7be6e5c5192aeafd6bde7e16c7109"
-
-[[projects]]
-  branch = "release-8.0"
-  digest = "1:257891d85f84a442ddbb2b2a948327b84bebc936e11cc7c43d66d83f9aa1ea1e"
-  name = "k8s.io/client-go"
-  packages = [
-    "pkg/apis/clientauthentication",
-    "pkg/apis/clientauthentication/v1alpha1",
-    "pkg/apis/clientauthentication/v1beta1",
-    "pkg/version",
-    "plugin/pkg/client/auth/exec",
-    "rest",
-    "rest/watch",
-    "tools/clientcmd/api",
-    "tools/metrics",
-    "tools/remotecommand",
-    "transport",
-    "transport/spdy",
-    "util/cert",
-    "util/connrotation",
-    "util/exec",
-    "util/flowcontrol",
-    "util/integer",
-  ]
-  pruneopts = "UT"
-  revision = "56e7a63b5e38b614bb7cb8c49ed26dc991b324c4"
+  revision = "d4f83ca2e2604a4c3444295a8aca957c3a784f06"
 
 [[projects]]
   digest = "1:e2999bf1bb6eddc2a6aa03fe5e6629120a53088926520ca3b4765f77d7ff7eab"
@@ -560,21 +491,7 @@
   version = "v0.1.0"
 
 [[projects]]
-  digest = "1:87ceca6ef127c299308579a4de055e96d128c0d915c2f980c3786051651a5144"
-=======
-  revision = "d4f83ca2e2604a4c3444295a8aca957c3a784f06"
-
-[[projects]]
-  digest = "1:e2999bf1bb6eddc2a6aa03fe5e6629120a53088926520ca3b4765f77d7ff7eab"
-  name = "k8s.io/klog"
-  packages = ["."]
-  pruneopts = "UT"
-  revision = "a5bc97fbc634d635061f3146511332c7e313a55a"
-  version = "v0.1.0"
-
-[[projects]]
   digest = "1:fa5814199eabf8b80eb6eddcffe4afc8e59d77142a274487c8d76285ff492dca"
->>>>>>> 8732b870
   name = "k8s.io/kubernetes"
   packages = [
     "pkg/apis/core",
@@ -587,7 +504,6 @@
   pruneopts = "UT"
   revision = "bf9a868e8ea3d3a8fa53cbb22f566771b3f8068b"
   version = "v1.11.4"
-<<<<<<< HEAD
 
 [[projects]]
   branch = "master"
@@ -596,8 +512,6 @@
   packages = ["exec"]
   pruneopts = "UT"
   revision = "0d26856f57b32ec3398579285e5c8a2bfe8c5243"
-=======
->>>>>>> 8732b870
 
 [solve-meta]
   analyzer-name = "dep"
