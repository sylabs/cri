version: 2.0

defaults: &defaults
  working_directory: /go/src/github.com/sylabs/singularity-cri
  docker:
    - image: golang:1.11-stretch

jobs:
  get_source:
    <<: *defaults
    steps:
      - checkout
      - run:
          name: Install dep tool
          working_directory: /
          command: |
            mkdir -p $GOPATH/bin
            curl -s https://raw.githubusercontent.com/golang/dep/master/install.sh | sh
      - run:
          name: Ensure vendored dependencies
          command: |
            if [ ! -d vendor ]; then
              dep ensure -vendor-only
            fi
      - persist_to_workspace:
          root: /go
          paths:
            - src/github.com/sylabs/singularity-cri

  gometalinter_check:
    <<: *defaults
    steps:
    - attach_workspace:
        at: /go
    - run:
        name: Install gometalinter
        working_directory: /
        command: curl -L https://git.io/vp6lP | sh
    - run:
        name: Check formatting
        command: make lint

  build_source:
    <<: *defaults
    steps:
      - attach_workspace:
          at: /go
      - run:
          name: Install libseccomp
          command: |
            apt-get update -y
            apt-get install -y libseccomp-dev
      - run:
          name: Build source
          command: make

  unit_test:
    machine: true
    steps:
      - attach_workspace:
          at: ~/go
      - run:
          name: Setup environment
          command: |
            echo 'export GOPATH=$HOME/go' >> $BASH_ENV
            echo 'export GOROOT=/usr/local/go' >> $BASH_ENV
            echo 'export GOCACHE=off' >> $BASH_ENV
            echo 'export PATH=$PATH:$GOPATH/bin:$GOROOT/bin' >> $BASH_ENV
            echo 'export PATH=$PATH:/usr/local/libexec/singularity/bin/' >> $BASH_ENV
      - run:
          name: Update go to 1.11
          working_directory: /tmp
          command: |
            wget https://dl.google.com/go/go1.11.linux-amd64.tar.gz
            sudo rm -rf /usr/local/go
            sudo tar -C /usr/local -xzf go1.11.linux-amd64.tar.gz
      - run:
          name: Install dep tool
          command: |
            mkdir -p $GOPATH/bin
            curl -s https://raw.githubusercontent.com/golang/dep/master/install.sh | sh
      - run:
          name: Install dev libraries
          command: |
            sudo apt-get update -y
            sudo apt-get install -y build-essential libssl-dev uuid-dev squashfs-tools libseccomp-dev libgpgme11-dev
      - run:
          name: Install singularity
          command: |
            git clone https://github.com/sylabs/singularity.git $GOPATH/src/github.com/sylabs/singularity
            cd $GOPATH/src/github.com/sylabs/singularity
            ./mconfig -p /usr/local
            make -j$(nproc) -C ./builddir
            sudo make -C ./builddir install
      - run:
          name: Run tests
          command: |
            cd $GOPATH/src/github.com/sylabs/singularity-cri
            make test
            cp cover.out $HOME
      - store_artifacts:
         path: ~/cover.out
         destination: cover_profile.out

  validation_test:
    docker:
      - image: ubuntu:18.04
    steps:
      - run:
          name: Setup environment
          command: |
            echo $PATH
            echo 'export GOPATH=$HOME/go' >> $BASH_ENV
            echo 'export GOROOT=/usr/local/go' >> $BASH_ENV
            echo 'export GOCACHE=off' >> $BASH_ENV
            echo 'export PATH=/bin:/sbin:/usr/bin:/usr/sbin:/usr/local/bin:/usr/local/sbin' >> $BASH_ENV
            echo 'export PATH=$PATH:$GOPATH/bin:$GOROOT/bin' >> $BASH_ENV
            echo 'export PATH=$PATH:/usr/local/libexec/singularity/bin/:' >> $BASH_ENV
            apt-get update -y
            apt-get install -y wget
      - run:
          name: Install go to 1.11
          working_directory: /tmp
          command: |
            wget https://dl.google.com/go/go1.11.linux-amd64.tar.gz
            rm -rf /usr/local/go
            tar -C /usr/local -xzf go1.11.linux-amd64.tar.gz
      - run:
          name: Setup go workspace
          command: |
            mkdir -p $GOPATH/src
            mkdir -p $GOPATH/bin
            mkdir -p $GOPATH/pkg
      - run:
          name: Install singularity CRI
          command: |
            git clone https://github.com/sylabs/singularity-cri.git $GOPATH/src/github.com/sylabs/singularity-cri
            cd $GOPATH/src/github.com/sylabs/singularity-cri
            make
            make install
      - run:
          name: Install dep tool
          command: |
            curl -s https://raw.githubusercontent.com/golang/dep/master/install.sh | sh
      - run:
          name: Install dev libraries
          command: |
            apt-get update -y
            apt-get install -y build-essential libssl-dev uuid-dev squashfs-tools libseccomp-dev libgpgme11-dev
            apt-get install -y apparmor-profiles apparmor-utils
      - run:
          name: Install singularity
          command: |
            git clone https://github.com/sylabs/singularity.git $GOPATH/src/github.com/sylabs/singularity
            cd $GOPATH/src/github.com/sylabs/singularity
            ./mconfig -p /usr/local
            make -j$(nproc) -C ./builddir
            make -C ./builddir install
      - run:
          name: Write CNI config for CRI
          command: |
            mkdir $HOME/net.d
            cat > $HOME/net.d/00_bridge.conflist<< EOF
              {
                "cniVersion": "0.3.1",
                "name": "bridge",
                "plugins": [
                {"type": "loopback"},
                {
                  "type": "bridge",
                  "bridge": "sbr0",
                  "isGateway": true,
                  "ipMasq": true,
                  "ipam": {
                    "type": "host-local",
                    "subnet": "10.22.0.0/16",
                    "routes": [
                    { "dst": "0.0.0.0/0" }
                    ]
                  }
                },
                {
                  "type": "portmap",
                  "capabilities": {"portMappings": true},
                  "snat": true
                }
                ]
              }
            EOF
      - run:
          name: Write singularity test CRI config
          command: |
            cat > $HOME/sycri-test.yaml<< EOF
              listenSocket: /var/run/singularity.sock
              storageDir: /var/lib/singularity
              cniBinDir: /usr/local/libexec/singularity/cni
              cniConfDir: $HOME/net.d
              baseRunDir: /var/run/singularity
              trashDir: /tmp/sycri-trash
              debug: true
            EOF
      - run:
          name: Install validation tests suite
          command: |
            export VERSION=v1.13.0
            wget https://github.com/kubernetes-sigs/cri-tools/releases/download/$VERSION/critest-$VERSION-linux-amd64.tar.gz
            tar zxvf critest-$VERSION-linux-amd64.tar.gz -C /usr/local/bin
            rm -f critest-$VERSION-linux-amd64.tar.gz
      - run:
          name: Launch singularity CRI
          command: sycri -v=10 -config $HOME/sycri-test.yaml | tee $HOME/sycri.out
          background: true
      - run:
          name: Run validation tests
          command: |
<<<<<<< HEAD
            critest --runtime-endpoint=unix:///var/run/singularity.sock --image-endpoint=unix:///var/run/singularity.sock | tee $HOME/validation.out
            export SYCRI_PID=`ps -a | grep sycri | awk '{print $1}'`
            echo $SYCRI_PID
            kill $SYCRI_PID
=======
            sudo critest --runtime-endpoint=unix:///var/run/singularity.sock --image-endpoint=unix:///var/run/singularity.sock | tee $HOME/validation.out
      - run:
          name: Stop singularity CRI
          command: |
            export SYCRI_PID=`ps -a | grep sycri | awk '{print $1}'`
            echo $SYCRI_PID
            if [ ! -z $SYCRI_PID ]; then
              sudo kill $SYCRI_PID
            fi
          when: always
>>>>>>> f992df17
      - store_artifacts:
         path: ~/sycri.out
         destination: sycri.out
      - store_artifacts:
         path: ~/validation.out
         destination: validation.out
      - store_artifacts:
         path: /tmp/sycri-trash
         destination: sycri-trash

workflows:
  version: 2
  build_and_test:
    jobs:
      - get_source
      - gometalinter_check:
          requires:
            - get_source
      - unit_test:
          requires:
            - get_source
      - build_source:
          requires:
            - get_source
      - validation_test:
          requires:
            - build_source<|MERGE_RESOLUTION|>--- conflicted
+++ resolved
@@ -117,7 +117,7 @@
             echo 'export PATH=$PATH:$GOPATH/bin:$GOROOT/bin' >> $BASH_ENV
             echo 'export PATH=$PATH:/usr/local/libexec/singularity/bin/:' >> $BASH_ENV
             apt-get update -y
-            apt-get install -y wget
+            apt-get install -y wget git
       - run:
           name: Install go to 1.11
           working_directory: /tmp
@@ -213,23 +213,16 @@
       - run:
           name: Run validation tests
           command: |
-<<<<<<< HEAD
             critest --runtime-endpoint=unix:///var/run/singularity.sock --image-endpoint=unix:///var/run/singularity.sock | tee $HOME/validation.out
-            export SYCRI_PID=`ps -a | grep sycri | awk '{print $1}'`
-            echo $SYCRI_PID
-            kill $SYCRI_PID
-=======
-            sudo critest --runtime-endpoint=unix:///var/run/singularity.sock --image-endpoint=unix:///var/run/singularity.sock | tee $HOME/validation.out
       - run:
           name: Stop singularity CRI
           command: |
             export SYCRI_PID=`ps -a | grep sycri | awk '{print $1}'`
             echo $SYCRI_PID
             if [ ! -z $SYCRI_PID ]; then
-              sudo kill $SYCRI_PID
+              kill $SYCRI_PID
             fi
           when: always
->>>>>>> f992df17
       - store_artifacts:
          path: ~/sycri.out
          destination: sycri.out
